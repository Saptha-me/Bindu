--- conflicted
+++ resolved
@@ -24,13 +24,8 @@
 __all__ = [
     "PebbleApplication",
     "InMemoryStorage",
-<<<<<<< HEAD
-    "PostgreSQLStorage",
-    "QdrantStorage",
-=======
     # "PostgreSQLStorage",
     # "QdrantStorage",
->>>>>>> c654cd9b
     "InMemoryScheduler",
     # "RedisScheduler",
     "ManifestWorker",
