# |---------------------------------------------------------|
# |                                                         |
# |                 Give Feedback / Get Help                |
# | https://github.com/Pebbling-ai/pebble/issues/new/choose |
# |                                                         |
# |---------------------------------------------------------|
#
# SCHEDULER MODULE EXPORTS:
#
# This module provides the scheduler layer for the Pebbling framework.
# It exposes different scheduler implementations for task queue management.
#
# BURGER STORE ANALOGY:
#
# Think of this as the restaurant's order board system catalog:
#
# 1. SCHEDULER INTERFACE (Scheduler):
#    - Abstract base class defining the scheduler contract
#    - All scheduler implementations must follow this interface
#    - Ensures consistent API across different scheduling backends
#
# 2. SCHEDULER IMPLEMENTATIONS:
#    - InMemoryScheduler: Simple whiteboard system (development/testing)
#    - RedisScheduler: Distributed cloud system (production/multi-process)
#
# 3. TASK OPERATIONS:
#    - TaskOperation: Union type for all task operations (run, cancel, pause, resume)
#    - Individual operation types for type safety and validation
#
# 4. USAGE PATTERNS:
#    - Import the base Scheduler class for type hints and interfaces
#    - Import specific implementations based on your deployment needs
#    - All implementations are interchangeable through the Scheduler interface
#
# AVAILABLE SCHEDULER OPTIONS:
# - InMemoryScheduler: Fast in-memory task queue for single-process deployments
# - RedisScheduler: Distributed task queue using Redis for multi-process systems
#
#  Thank you users! We ❤️ you! - 🐧

from __future__ import annotations as _annotations

# Export the base scheduler interface
from .base import Scheduler, TaskOperation

# Export all scheduler implementations
from .memory_scheduler import InMemoryScheduler
# from .redis_scheduler import RedisScheduler

__all__ = [
    # Base interface
    "Scheduler",
    "TaskOperation",
    # Scheduler implementations
    "InMemoryScheduler",
<<<<<<< HEAD
    "RedisScheduler",
=======
    # "RedisScheduler",
>>>>>>> c93f8f9f
]<|MERGE_RESOLUTION|>--- conflicted
+++ resolved
@@ -53,9 +53,5 @@
     "TaskOperation",
     # Scheduler implementations
     "InMemoryScheduler",
-<<<<<<< HEAD
-    "RedisScheduler",
-=======
     # "RedisScheduler",
->>>>>>> c93f8f9f
 ]