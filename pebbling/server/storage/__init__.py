# |---------------------------------------------------------|
# |                                                         |
# |                 Give Feedback / Get Help                |
# | https://github.com/Pebbling-ai/pebble/issues/new/choose |
# |                                                         |
# |---------------------------------------------------------|
#
# STORAGE MODULE EXPORTS:
#
# This module provides the storage layer for the Pebbling framework.
# It exposes different storage implementations for tasks and contexts.
#
# BURGER STORE ANALOGY:
#
# Think of this as the restaurant's order management system catalog:
#
# 1. STORAGE INTERFACE (Storage):
#    - Abstract base class defining the storage contract
#    - All storage implementations must follow this interface
#    - Ensures consistent API across different storage backends
#
# 2. STORAGE IMPLEMENTATIONS:
#    - InMemoryStorage: Fast whiteboard system (development/testing)
#    - PostgreSQLStorage: Enterprise database system (production)
#    - QdrantStorage: AI-powered recommendation system (semantic search)
#
# 3. USAGE PATTERNS:
#    - Import the base Storage class for type hints and interfaces
#    - Import specific implementations based on your needs
#    - All implementations are interchangeable through the Storage interface
#
# AVAILABLE STORAGE OPTIONS:
# - InMemoryStorage: Lightning-fast temporary storage
# - PostgreSQLStorage: ACID-compliant persistent storage with ORM
# - QdrantStorage: Vector-based storage with semantic search capabilities
#
#  Thank you users! We ❤️ you! - 🐧

from __future__ import annotations as _annotations

# Export the base storage interface
from .base import Storage

# Export all storage implementations
from .memory_storage import InMemoryStorage
# from .postgres_storage import PostgreSQLStorage
# from .qdrant_storage import QdrantStorage

__all__ = [
    # Base interface
    "Storage",
    # Storage implementations
    "InMemoryStorage",
<<<<<<< HEAD
    "PostgreSQLStorage",
    "QdrantStorage",
=======
    # "PostgreSQLStorage",
    # "QdrantStorage",
>>>>>>> c93f8f9f
]<|MERGE_RESOLUTION|>--- conflicted
+++ resolved
@@ -51,11 +51,6 @@
     "Storage",
     # Storage implementations
     "InMemoryStorage",
-<<<<<<< HEAD
-    "PostgreSQLStorage",
-    "QdrantStorage",
-=======
     # "PostgreSQLStorage",
     # "QdrantStorage",
->>>>>>> c93f8f9f
 ]